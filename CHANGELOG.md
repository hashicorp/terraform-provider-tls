--- conflicted
+++ resolved
@@ -1,10 +1,3 @@
-<<<<<<< HEAD
-## 1.2.1 (Unreleased)
-
-BUG FIXES:
-
-* `tls_public_key`: fixes panic for corrupt certificates ([#39](https://github.com/terraform-providers/terraform-provider-tls/issues/39))
-=======
 ## 2.1.0 (Unreleased)
 
 ENHANCEMENTS:
@@ -25,7 +18,6 @@
 IMPROVEMENTS:
 
 * The provider is now compatible with Terraform v0.12, while retaining compatibility with prior versions.
->>>>>>> 567b7c6c
 
 ## 1.2.0 (August 15, 2018)
 
